package main

import (
	"bytes"
	"context"
	"flag"
	"fmt"
	"io"
	"log"
	"net"
	"net/http"
	"net/http/httputil"
	"net/url"
	"os"
	"os/signal"
	"syscall"
	"time"

	"golang.org/x/crypto/ssh"
	"gopkg.in/yaml.v3"
)

type SSHServer struct {
	Name     string `yaml:"name"`
	Host     string `yaml:"host"`
	Port     string `yaml:"port"`
	User     string `yaml:"user"`
	Password string `yaml:"password"`
	KeyFile  string `yaml:"key_file"`
}

type Service struct {
	Name                string `yaml:"name"`
	SSHServerName       string `yaml:"ssh_server_name"`
	SSHRemoteListenPort string `yaml:"ssh_remote_listen_port"`
	DestUrl             string `yaml:"dest_url"`
	LogFile             string `yaml:"log_file"`
	RequestMode         string `yaml:"request_mode"` // "ssh" или "direct", по умолчанию "ssh"
	SSHServer           *SSHServer
	Config              *Config
	SSHConfig           *ssh.ClientConfig
}

type Config struct {
	Services   []Service   `yaml:"services"`
	SSHServers []SSHServer `yaml:"ssh_servers"`
}

func loadConfig(filePath string) (*Config, error) {
	bytes, err := os.ReadFile(filePath)
	if err != nil {
		return nil, err
	}

	cfg := &Config{}

	err = yaml.Unmarshal(bytes, cfg)
	if err != nil {
		return nil, err
	}

	return cfg, nil
}

func (c *Config) FindSSHServerByName(name string) *SSHServer {
	for _, srv := range c.SSHServers {
		if srv.Name == name {
			return &srv
		}
	}
	return nil
}

func (s *Service) readPublicKeyFile(file string) ssh.AuthMethod {
	buffer, err := os.ReadFile(file)
	if err != nil {
		log.Fatal(err)
	}

	key, err := ssh.ParsePrivateKey(buffer)
	if err != nil {
		log.Fatal(err)
	}
	return ssh.PublicKeys(key)
}

func (s *Service) PrepareSSH() {
	s.SSHServer = s.Config.FindSSHServerByName(s.SSHServerName)
	if s.SSHServer == nil {
		log.Fatalf("ssh server '%s' not found", s.SSHServerName)
	}

	if s.SSHServer.Password != "" {
		s.SSHConfig = &ssh.ClientConfig{
			User: s.SSHServer.User,
			Auth: []ssh.AuthMethod{
				ssh.PasswordCallback(func() (string, error) { return s.SSHServer.Password, nil }),
			},
			HostKeyCallback: ssh.InsecureIgnoreHostKey(),
		}
	} else if s.SSHServer.KeyFile != "" {
		s.SSHConfig = &ssh.ClientConfig{
			User: s.SSHServer.User,
			Auth: []ssh.AuthMethod{
				s.readPublicKeyFile(s.SSHServer.KeyFile),
			},
			HostKeyCallback: ssh.InsecureIgnoreHostKey(),
		}
	} else {
		log.Fatalf("ssh server '%s' has no auth method", s.SSHServerName)
	}
}

func (s *Service) LogRequest(r *http.Request) error {
	timestamp := time.Now().Format("2006-01-02 15:04:05")

	dump, err := httputil.DumpRequest(r, true)
	if err != nil {
		log.Printf("[ERROR] Failed to dump request: %v", err)
		return err
	}

	f, err := os.OpenFile(s.LogFile, os.O_APPEND|os.O_CREATE|os.O_WRONLY, 0644)
	if err != nil {
		log.Printf("[ERROR] Failed to open log file: %v", err)
		return err
	}
	defer f.Close()

	logEntry := fmt.Sprintf("[%s] Request to %s\n%s\n\n", timestamp, r.URL.String(), string(dump))
	if _, err := f.WriteString(logEntry); err != nil {
		log.Printf("[ERROR] Failed to write to log file: %v", err)
		return err
	}

	return nil
}

func (s *Service) LogResponse(resp *http.Response, reqURL string) error {
	if resp == nil {
		log.Printf("[ERROR] Cannot log nil response")
		return fmt.Errorf("response is nil")
	}

	timestamp := time.Now().Format("2006-01-02 15:04:05")

	dump, err := httputil.DumpResponse(resp, true)
	if err != nil {
		log.Printf("[ERROR] Failed to dump response: %v", err)
		return err
	}

	f, err := os.OpenFile(s.LogFile, os.O_APPEND|os.O_CREATE|os.O_WRONLY, 0644)
	if err != nil {
		log.Printf("[ERROR] Failed to open log file: %v", err)
		return err
	}
	defer f.Close()

	logEntry := fmt.Sprintf("[%s] Response from %s\n%s\n\n", timestamp, reqURL, string(dump))

	if _, err := f.WriteString(logEntry); err != nil {
		log.Printf("[ERROR] Failed to write to log file: %v", err)
		return err
	}

	return nil
}

func (s *Service) ListenPortOnSSH() {
	log.Printf("Trying to listen on SSH server '%s'", s.SSHServerName)
	sshConn, err := ssh.Dial("tcp", fmt.Sprintf("%s:%s", s.SSHServer.Host, s.SSHServer.Port), s.SSHConfig)
	if err != nil {
		log.Fatalf("Fail to connect to SSH: %v", err)
	}
	defer sshConn.Close()

	listener, err := sshConn.Listen("tcp", fmt.Sprintf("0.0.0.0:%s", s.SSHRemoteListenPort))
	if err != nil {
		log.Fatalf("Fail to listen port on '0.0.0.0:%s': %v", s.SSHRemoteListenPort, err)
	}
	defer listener.Close()

	var client *http.Client

	// Определяем режим отправки запросов
	requestMode := s.RequestMode
	if requestMode == "" {
		requestMode = "ssh" // по умолчанию через SSH
	}

	if requestMode == "ssh" {
		// Отправка через SSH туннель
		transport := &http.Transport{
			DialContext: func(ctx context.Context, network, addr string) (net.Conn, error) {
				return sshConn.DialContext(ctx, network, addr)
			},
		}
		client = &http.Client{
			Transport: transport,
		}
		log.Printf("Service '%s' configured to send requests through SSH tunnel", s.Name)
	} else {
		// Прямая отправка запросов
		client = &http.Client{}
		log.Printf("Service '%s' configured to send requests directly", s.Name)
	}

	mux := http.HandlerFunc(func(w http.ResponseWriter, r *http.Request) {
		log.Printf("Receive request from %s\n", r.RemoteAddr)

		var newRequestURL string
		if s.DestUrl != "" {
			destUrl, err := url.Parse(s.DestUrl)
			if err != nil {
				log.Fatal(err)
			}

			destUrl.Path = r.URL.Path
			destUrl.RawQuery = r.URL.RawQuery
			destUrl.Fragment = r.URL.Fragment

			newRequestURL = destUrl.String()
		} else {
			newRequestURL = r.URL.String()
		}

		newReq, err := http.NewRequest(r.Method, newRequestURL, r.Body)
		if err != nil {
			log.Printf("[ERROR] Failed to create request: %v", err)
			http.Error(w, err.Error(), http.StatusInternalServerError)
			return
		}

		for key, values := range r.Header {
			for _, value := range values {
				newReq.Header.Add(key, value)
			}
		}

		err = s.LogRequest(newReq)
		if err != nil {
			log.Fatal(err)
		}

<<<<<<< HEAD
		resp, err := sshClient.Do(newReq)
		errResp := s.LogResponse(resp, newReq.URL.String())

		if errResp != nil {
			log.Printf("[ERROR] Failed to log response: %v", errResp)
		}
=======
		resp, err := client.Do(newReq)
>>>>>>> aa463ffc
		if err != nil {
			log.Printf("[ERROR] Failed to send request: %v", err)
			http.Error(w, err.Error(), http.StatusInternalServerError)
			return
		}
<<<<<<< HEAD
=======

		errResp := s.LogResponse(resp, newReq.URL.String())
		if errResp != nil {
			log.Printf("[ERROR] Failed to log response: %v", errResp)
		}
>>>>>>> aa463ffc
		defer resp.Body.Close()

		for key, values := range resp.Header {
			for _, value := range values {
				w.Header().Add(key, value)
			}
		}

		w.WriteHeader(resp.StatusCode)

		_, err = io.Copy(w, resp.Body)
		if err != nil {
			log.Printf("[ERROR] Failed to copy response body: %v", err)
		}
	})

	log.Printf("Server listen: http://%s:%s\n", s.SSHServer.Host, s.SSHRemoteListenPort)
	err = http.Serve(listener, mux)
	if err != nil {
		log.Fatal(err)
	}
}

func (s *Service) ListenLocalPort() {
	log.Printf("Starting local listener on port %s", s.SSHRemoteListenPort)

	listener, err := net.Listen("tcp", fmt.Sprintf("localhost:%s", s.SSHRemoteListenPort))
	if err != nil {
		log.Fatalf("Failed to start local listener: %v", err)
	}
	defer listener.Close()

	client := &http.Client{}

	mux := http.HandlerFunc(func(w http.ResponseWriter, r *http.Request) {
		log.Printf("Received request from %s\n", r.RemoteAddr)

<<<<<<< HEAD
		if r.Method == http.MethodConnect {
			host := r.URL.Host
			if host == "" {
				host = r.Host
			}

			targetConn, err := net.Dial("tcp", host)
			if err != nil {
				log.Printf("[ERROR] Failed to connect to target: %v", err)
				http.Error(w, err.Error(), http.StatusServiceUnavailable)
				return
			}
			defer targetConn.Close()

			w.WriteHeader(http.StatusOK)

			hijacker, ok := w.(http.Hijacker)
			if !ok {
				log.Printf("[ERROR] Hijacking not supported")
				http.Error(w, "Hijacking not supported", http.StatusInternalServerError)
				return
			}

			clientConn, _, err := hijacker.Hijack()
			if err != nil {
				log.Printf("[ERROR] Failed to hijack connection: %v", err)
				http.Error(w, err.Error(), http.StatusServiceUnavailable)
				return
			}
			defer clientConn.Close()

			err = s.LogRequest(r)
			if err != nil {
				log.Printf("[ERROR] Failed to log CONNECT request: %v", err)
			}

			go func() {
				_, err := io.Copy(targetConn, clientConn)
				if err != nil {
					log.Printf("[ERROR] Error copying to target: %v", err)
				}
			}()

			_, err = io.Copy(clientConn, targetConn)
			if err != nil {
				log.Printf("[ERROR] Error copying to client: %v", err)
			}

			return
		}

=======
>>>>>>> aa463ffc
		destUrl, err := url.Parse(s.DestUrl)
		if err != nil {
			log.Fatal(err)
		}

		destUrl.Path = r.URL.Path
		destUrl.RawQuery = r.URL.RawQuery
		destUrl.Fragment = r.URL.Fragment

		bodyBytes, err := io.ReadAll(r.Body)
		if err != nil {
			log.Printf("[ERROR] Failed to read request body: %v", err)
			http.Error(w, err.Error(), http.StatusInternalServerError)
			return
		}

		newReq, err := http.NewRequest(r.Method, destUrl.String(), bytes.NewBuffer(bodyBytes))
		if err != nil {
			log.Printf("[ERROR] Failed to create request: %v", err)
			http.Error(w, err.Error(), http.StatusInternalServerError)
			return
		}

		if r.ContentLength > 0 {
			newReq.ContentLength = r.ContentLength
		}

<<<<<<< HEAD
=======
		// Копируем заголовки из оригинального запроса
>>>>>>> aa463ffc
		for key, values := range r.Header {
			for _, value := range values {
				newReq.Header.Add(key, value)
			}
		}

		err = s.LogRequest(newReq)
		if err != nil {
			log.Fatal(err)
		}

		resp, err := client.Do(newReq)
		if err != nil {
			log.Printf("[ERROR] Failed to send request: %s - %v", destUrl.String(), err)
			http.Error(w, err.Error(), http.StatusInternalServerError)
			return
		}
		defer resp.Body.Close()

		errResp := s.LogResponse(resp, newReq.URL.String())
		if errResp != nil {
			log.Printf("[ERROR] Failed to log response: %v", errResp)
		}

<<<<<<< HEAD
=======
		// Копируем заголовки ответа
>>>>>>> aa463ffc
		for key, values := range resp.Header {
			for _, value := range values {
				w.Header().Add(key, value)
			}
		}

		w.WriteHeader(resp.StatusCode)

		_, err = io.Copy(w, resp.Body)
		if err != nil {
			log.Printf("[ERROR] Failed to copy response body: %v", err)
		}
	})

	log.Printf("Local server listening on http://localhost:%s\n", s.SSHRemoteListenPort)
	err = http.Serve(listener, mux)
	if err != nil {
		log.Fatal(err)
	}
}

func (s *Service) Start(cfg *Config) {
	s.Config = cfg

	if s.SSHServerName == "localhost" {
		s.ListenLocalPort()
	} else {
		s.PrepareSSH()
		s.ListenPortOnSSH()
	}
}

func main() {
	cfgfile := flag.String("c", "config.yaml", "config file path")
	flag.Parse()

	cfg, err := loadConfig(*cfgfile)
	if err != nil {
		log.Fatal(err)
	}

	signChan := make(chan os.Signal, 1)
	signal.Notify(signChan, os.Interrupt, syscall.SIGTERM)

	for _, service := range cfg.Services {
		go service.Start(cfg)
	}

	<-signChan
}<|MERGE_RESOLUTION|>--- conflicted
+++ resolved
@@ -243,29 +243,17 @@
 			log.Fatal(err)
 		}
 
-<<<<<<< HEAD
-		resp, err := sshClient.Do(newReq)
-		errResp := s.LogResponse(resp, newReq.URL.String())
-
-		if errResp != nil {
-			log.Printf("[ERROR] Failed to log response: %v", errResp)
-		}
-=======
 		resp, err := client.Do(newReq)
->>>>>>> aa463ffc
 		if err != nil {
 			log.Printf("[ERROR] Failed to send request: %v", err)
 			http.Error(w, err.Error(), http.StatusInternalServerError)
 			return
 		}
-<<<<<<< HEAD
-=======
 
 		errResp := s.LogResponse(resp, newReq.URL.String())
 		if errResp != nil {
 			log.Printf("[ERROR] Failed to log response: %v", errResp)
 		}
->>>>>>> aa463ffc
 		defer resp.Body.Close()
 
 		for key, values := range resp.Header {
@@ -303,7 +291,7 @@
 	mux := http.HandlerFunc(func(w http.ResponseWriter, r *http.Request) {
 		log.Printf("Received request from %s\n", r.RemoteAddr)
 
-<<<<<<< HEAD
+		// Обработка CONNECT метода для HTTP прокси
 		if r.Method == http.MethodConnect {
 			host := r.URL.Host
 			if host == "" {
@@ -355,8 +343,6 @@
 			return
 		}
 
-=======
->>>>>>> aa463ffc
 		destUrl, err := url.Parse(s.DestUrl)
 		if err != nil {
 			log.Fatal(err)
@@ -384,10 +370,7 @@
 			newReq.ContentLength = r.ContentLength
 		}
 
-<<<<<<< HEAD
-=======
 		// Копируем заголовки из оригинального запроса
->>>>>>> aa463ffc
 		for key, values := range r.Header {
 			for _, value := range values {
 				newReq.Header.Add(key, value)
@@ -412,10 +395,7 @@
 			log.Printf("[ERROR] Failed to log response: %v", errResp)
 		}
 
-<<<<<<< HEAD
-=======
 		// Копируем заголовки ответа
->>>>>>> aa463ffc
 		for key, values := range resp.Header {
 			for _, value := range values {
 				w.Header().Add(key, value)
